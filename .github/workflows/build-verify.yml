--- conflicted
+++ resolved
@@ -9,10 +9,7 @@
       - 'README*'
       - 'CHANGELOG*'
       - 'ROADMAP*'
-<<<<<<< HEAD
       - 'GOVERNANCE*'
-=======
->>>>>>> e5e43921
   pull_request:
     paths-ignore:
       - '.github/**'
@@ -22,10 +19,7 @@
       - 'README*'
       - 'CHANGELOG*'
       - 'ROADMAP*'
-<<<<<<< HEAD
       - 'GOVERNANCE*'
-=======
->>>>>>> e5e43921
 permissions: read-all
 jobs:
   build-verify-package:
