--- conflicted
+++ resolved
@@ -28,9 +28,6 @@
    WS,
    AMQP,
    AMQP1,
-<<<<<<< HEAD
-   NATS
-=======
+   NATS,
    GOOGLEPUBSUB
->>>>>>> c9533c81
 }